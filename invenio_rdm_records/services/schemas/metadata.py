--- conflicted
+++ resolved
@@ -207,10 +207,12 @@
                         raise ValidationError(error_message, field_name="github_url")
                 except requests.exceptions.RequestException:
                     raise ValidationError(error_message, field_name="github_url")
+            
+        
     
-<<<<<<< HEAD
-    enabled = fields.Bool(required=True)
-=======
+    KERNELS = ["Python", "R", "Julia"]
+    STATUS = ["enabled", "disabled"]
+    
     # status = SanitizedUnicode(required=True,
     status = SanitizedUnicode(required=False,
         validate=validate.OneOf(
@@ -222,7 +224,6 @@
             "required": [_("Invalid value. Choose one of {KERNELS}.").format(KERNELS=KERNELS)]
         },
     )
->>>>>>> 5c4aea6a
     
     kernel = SanitizedUnicode(required=False,
         validate=validate.OneOf(
